module github.com/wrale/wrale-fleet/fleet

go 1.21

<<<<<<< HEAD
require github.com/wrale/wrale-fleet/fleet/brain v0.0.0-00010101000000-000000000000
=======
require github.com/wrale/wrale-fleet/metal/hw v0.0.0

require (
	periph.io/x/conn/v3 v3.7.0 // indirect
	periph.io/x/host/v3 v3.8.2 // indirect
)
>>>>>>> c829254a

replace (
	github.com/wrale/wrale-fleet => ../
	github.com/wrale/wrale-fleet/metal => ../metal
<<<<<<< HEAD
	github.com/wrale/wrale-fleet/fleet/brain => ./brain
=======
	github.com/wrale/wrale-fleet/metal/hw => ../metal/hw
>>>>>>> c829254a
)<|MERGE_RESOLUTION|>--- conflicted
+++ resolved
@@ -2,23 +2,11 @@
 
 go 1.21
 
-<<<<<<< HEAD
 require github.com/wrale/wrale-fleet/fleet/brain v0.0.0-00010101000000-000000000000
-=======
-require github.com/wrale/wrale-fleet/metal/hw v0.0.0
 
-require (
-	periph.io/x/conn/v3 v3.7.0 // indirect
-	periph.io/x/host/v3 v3.8.2 // indirect
-)
->>>>>>> c829254a
 
 replace (
 	github.com/wrale/wrale-fleet => ../
 	github.com/wrale/wrale-fleet/metal => ../metal
-<<<<<<< HEAD
 	github.com/wrale/wrale-fleet/fleet/brain => ./brain
-=======
-	github.com/wrale/wrale-fleet/metal/hw => ../metal/hw
->>>>>>> c829254a
 )