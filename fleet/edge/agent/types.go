package agent

import (
    "time"

    braintypes "github.com/wrale/wrale-fleet/fleet/brain/types"
    "github.com/wrale/wrale-fleet/metal/hw/thermal"
)

// Command types
const (
    CmdUpdateState    = "UPDATE_STATE"
    CmdExecuteTask    = "EXECUTE_TASK"
    CmdUpdateConfig   = "UPDATE_CONFIG"
    CmdEnterSafeMode  = "ENTER_SAFE_MODE"
    CmdExitSafeMode   = "EXIT_SAFE_MODE"
    
    // Thermal commands
    CmdUpdateThermalPolicy = "UPDATE_THERMAL_POLICY"
    CmdSetFanSpeed        = "SET_FAN_SPEED"
    CmdSetThrottling      = "SET_THROTTLING"
    CmdGetThermalState    = "GET_THERMAL_STATE"
)

// Operation modes
type OperationMode string

const (
    ModeNormal     OperationMode = "NORMAL"
    ModeSafe       OperationMode = "SAFE"
    ModeAutonomous OperationMode = "AUTONOMOUS"
)

// AgentConfig holds agent configuration
type AgentConfig struct {
    UpdateInterval time.Duration
    MetalEndpoint  string
    BrainEndpoint  string
}

// AgentState holds current agent state
type AgentState struct {
    DeviceState braintypes.DeviceState
    Mode        OperationMode
    IsHealthy   bool
    LastError   error
    LastSync    time.Time
}

// Command represents a command to be executed
type Command struct {
    ID        string
    Type      string
    Payload   interface{}
    Timestamp time.Time
}

// CommandResult represents the result of a command execution
type CommandResult struct {
    CommandID   string
    Success     bool
    Error       error
    Payload     interface{}   // Added Payload field
    CompletedAt time.Time
    Payload     interface{} // Stores command-specific response data
}

// MetalClient interface for metal layer communication
type MetalClient interface {
<<<<<<< HEAD
    GetMetrics() (types.DeviceMetrics, error)
    GetThermalState() (*types.ThermalMetrics, error)  // Updated to use ThermalMetrics
    UpdateThermalPolicy(policy types.ThermalPolicy) error
=======
    GetMetrics() (braintypes.DeviceMetrics, error)
    GetThermalState() (thermal.ThermalState, error)
    UpdateThermalPolicy(policy braintypes.ThermalPolicy) error
>>>>>>> c829254a
    SetFanSpeed(speed uint32) error
    SetThrottling(enabled bool) error
    UpdatePowerState(state string) error
    ExecuteOperation(operation string) error
    GetHealthStatus() (bool, error)
    RunDiagnostics() (map[string]interface{}, error)
}

// BrainClient interface for brain communication
type BrainClient interface {
    GetCommands() ([]Command, error)
<<<<<<< HEAD
    SyncState(state types.DeviceState) error
    SyncThermalState(state *types.ThermalMetrics) error  // Updated to use ThermalMetrics
=======
    SyncState(state braintypes.DeviceState) error
    SyncThermalState(state thermal.ThermalState) error
>>>>>>> c829254a
    ReportCommandResult(result CommandResult) error
    ReportHealth(healthy bool, diagnostics map[string]interface{}) error
}

// StateStore interface for persistent state storage
type StateStore interface {
    GetState() (AgentState, error)
    UpdateState(state AgentState) error
    UpdateConfig(config map[string]interface{}) error
    AddCommandResult(result CommandResult) error
}<|MERGE_RESOLUTION|>--- conflicted
+++ resolved
@@ -67,15 +67,9 @@
 
 // MetalClient interface for metal layer communication
 type MetalClient interface {
-<<<<<<< HEAD
     GetMetrics() (types.DeviceMetrics, error)
     GetThermalState() (*types.ThermalMetrics, error)  // Updated to use ThermalMetrics
     UpdateThermalPolicy(policy types.ThermalPolicy) error
-=======
-    GetMetrics() (braintypes.DeviceMetrics, error)
-    GetThermalState() (thermal.ThermalState, error)
-    UpdateThermalPolicy(policy braintypes.ThermalPolicy) error
->>>>>>> c829254a
     SetFanSpeed(speed uint32) error
     SetThrottling(enabled bool) error
     UpdatePowerState(state string) error
@@ -87,13 +81,8 @@
 // BrainClient interface for brain communication
 type BrainClient interface {
     GetCommands() ([]Command, error)
-<<<<<<< HEAD
     SyncState(state types.DeviceState) error
     SyncThermalState(state *types.ThermalMetrics) error  // Updated to use ThermalMetrics
-=======
-    SyncState(state braintypes.DeviceState) error
-    SyncThermalState(state thermal.ThermalState) error
->>>>>>> c829254a
     ReportCommandResult(result CommandResult) error
     ReportHealth(healthy bool, diagnostics map[string]interface{}) error
 }
