--- conflicted
+++ resolved
@@ -24,11 +24,7 @@
     mu          sync.RWMutex
 
     // Thermal management
-<<<<<<< HEAD
     thermalState     *types.ThermalMetrics  // Updated to use ThermalMetrics
-=======
-    thermalState     thermal.ThermalState
->>>>>>> c829254a
     lastThermalSync  time.Time
     thermalUpdateMux sync.RWMutex
 }
