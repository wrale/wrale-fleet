--- conflicted
+++ resolved
@@ -4,48 +4,10 @@
 	"context"
 	"time"
 
-<<<<<<< HEAD
 	"github.com/gorilla/websocket"
 )
 
 // APIResponse wraps all API responses
-=======
-    "github.com/gorilla/websocket"
-    "github.com/wrale/wrale-fleet/fleet/brain/types"
-)
-
-// Service interfaces
-
-type DeviceService interface {
-    CreateDevice(*DeviceCreateRequest) (*DeviceResponse, error)
-    GetDevice(types.DeviceID) (*DeviceResponse, error)
-    UpdateDevice(types.DeviceID, *DeviceUpdateRequest) (*DeviceResponse, error)
-    ListDevices() ([]*DeviceResponse, error)
-    DeleteDevice(types.DeviceID) error
-    ExecuteCommand(types.DeviceID, *DeviceCommandRequest) (*CommandResponse, error)
-}
-
-type FleetService interface {
-    GetFleetMetrics() (*FleetMetrics, error)
-    ExecuteFleetCommand(*FleetCommandRequest) error
-    GetFleetConfig() (map[string]interface{}, error)
-    UpdateFleetConfig(map[string]interface{}) error
-}
-
-type WebSocketService interface {
-    AddClient(*websocket.Conn)
-    RemoveClient(*websocket.Conn)
-    GetDeviceUpdates(types.DeviceID) (<-chan interface{}, error)
-}
-
-type AuthService interface {
-    Authenticate(token string) (bool, error)
-    Authorize(token, path, method string) (bool, error)
-}
-
-// Request/Response types
-
->>>>>>> c829254a
 type APIResponse struct {
 	Success bool        `json:"success"`
 	Data    interface{} `json:"data,omitempty"`
@@ -53,7 +15,6 @@
 }
 
 type APIError struct {
-<<<<<<< HEAD
 	Code    string `json:"code"`
 	Message string `json:"message"`
 }
@@ -128,78 +89,4 @@
 type AuthService interface {
 	Authenticate(token string) (bool, error)
 	Authorize(token string, path string, method string) (bool, error)
-=======
-    Code    string `json:"code"`
-    Message string `json:"message"`
-}
-
-type DeviceCreateRequest struct {
-    ID       types.DeviceID           `json:"id"`
-    Location types.PhysicalLocation   `json:"location"`
-    Config   map[string]interface{} `json:"config,omitempty"`
-}
-
-type DeviceUpdateRequest struct {
-    Status   string                 `json:"status,omitempty"`
-    Location *types.PhysicalLocation `json:"location,omitempty"`
-    Config   map[string]interface{} `json:"config,omitempty"`
-}
-
-type DeviceResponse struct {
-    ID         types.DeviceID           `json:"id"`
-    Status     string                  `json:"status"`
-    Location   types.PhysicalLocation   `json:"location"`
-    Metrics    *types.DeviceMetrics    `json:"metrics"`
-    Config     map[string]interface{} `json:"config"`
-    LastUpdate time.Time              `json:"last_update"`
-}
-
-type DeviceCommandRequest struct {
-    Operation string                 `json:"operation"`
-    Payload   map[string]interface{} `json:"payload,omitempty"`
-}
-
-type CommandResponse struct {
-    ID        types.TaskID `json:"id"`
-    Status    string      `json:"status"`
-    StartTime time.Time   `json:"start_time"`
-    EndTime   *time.Time  `json:"end_time,omitempty"`
-    Error     string      `json:"error,omitempty"`
-}
-
-type FleetMetrics struct {
-    TotalDevices   int     `json:"total_devices"`
-    ActiveDevices  int     `json:"active_devices"`
-    CPUUsage       float64 `json:"cpu_usage"`
-    MemoryUsage    float64 `json:"memory_usage"`
-    PowerUsage     float64 `json:"power_usage"`
-    AverageLatency float64 `json:"average_latency"`
-}
-
-type FleetCommandRequest struct {
-    Operation      string            `json:"operation"`
-    DeviceSelector *DeviceSelector   `json:"device_selector,omitempty"`
-}
-
-type DeviceSelector struct {
-    Status   []string          `json:"status,omitempty"`
-    Location string            `json:"location,omitempty"`
-    Metrics  map[string]Range  `json:"metrics,omitempty"`
-}
-
-type Range struct {
-    Min float64 `json:"min"`
-    Max float64 `json:"max"`
-}
-
-type ConfigRequest struct {
-    Config map[string]interface{} `json:"config"`
-}
-
-type WSMessage struct {
-    Type     string      `json:"type"`
-    DeviceID string      `json:"device_id,omitempty"`
-    Data     interface{} `json:"data,omitempty"`
-    Error    string      `json:"error,omitempty"`
->>>>>>> c829254a
 }